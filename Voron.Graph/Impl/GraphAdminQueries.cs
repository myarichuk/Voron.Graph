﻿using System;
using System.Collections.Generic;
using System.Threading;
using System.Threading.Tasks;

namespace Voron.Graph.Impl
{
    public class GraphAdminQueries
    {
        public Task<List<Node>> GetAllNodes(Transaction tx, CancellationToken cancelToken)
        {
	        if (tx == null) throw new ArgumentNullException("tx");
	        return Task.Run(() =>
            {
                var results = new List<Node>();
                using (var nodesIterator = tx.NodeTree.Iterate(tx.VoronTransaction))
                {
                    if (!nodesIterator.Seek(Slice.BeforeAllKeys))
                        return results;

                    do
                    {
                        cancelToken.ThrowIfCancellationRequested();

                        var readResult = nodesIterator.CreateReaderForCurrent();
                        using (var readResultAsStream = readResult.AsStream())
                            results.Add(new Node(nodesIterator.CurrentKey.CreateReader().ReadBigEndianInt64(), readResultAsStream.ToJObject()));

                    } while (nodesIterator.MoveNext());
                }

                return results;
            });
        }
<<<<<<< HEAD

        public Task<List<Edge>> GetAllEdges(Transaction tx, CancellationToken cancelToken)
        {
            return Task.Run(() =>
            {
                var results = new List<Edge>();
                using (var edgesIterator = tx.EdgeTree.Iterate(tx.VoronTransaction))
                {
                    if (!edgesIterator.Seek(Slice.BeforeAllKeys))
                        return results;

                    do
                    {
                        cancelToken.ThrowIfCancellationRequested();

                        var readResult = edgesIterator.CreateReaderForCurrent();
                        using (var readResultAsStream = readResult.AsStream())
                            results.Add(new Edge(edgesIterator.CurrentKey.ToEdgeTreeKey(), readResultAsStream.ToJObject()));

                    } while (edgesIterator.MoveNext());
                }

                return results;
            });
        }

=======
>>>>>>> 983f9886
    }
}<|MERGE_RESOLUTION|>--- conflicted
+++ resolved
@@ -32,7 +32,6 @@
                 return results;
             });
         }
-<<<<<<< HEAD
 
         public Task<List<Edge>> GetAllEdges(Transaction tx, CancellationToken cancelToken)
         {
@@ -58,8 +57,5 @@
                 return results;
             });
         }
-
-=======
->>>>>>> 983f9886
     }
 }